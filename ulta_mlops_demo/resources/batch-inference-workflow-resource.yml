resources:
  jobs:
    batch_inference_job:
      name: ${bundle.target}-ulta_mlops_demo-batch-inference-job
      tasks:
        - task_key: batch_inference_job
          new_cluster:
            num_workers: 3
            spark_version: 13.3.x-cpu-ml-scala2.12
            node_type_id: Standard_D3_v2
            custom_tags:
              clusterSource: mlops-stack/0.2
          notebook_task:
            notebook_path: ../deployment/batch_inference/notebooks/BatchInference.py
            base_parameters:
              env: ${bundle.target}
              input_table_name: ${bundle.target}.ulta_mlops_demo.feature_store_inference_input
              output_table_name: ${bundle.target}.ulta_mlops_demo.predictions
              model_name: ${bundle.target}.ulta_mlops_demo.${var.model_name}
              git_source_info: url:${bundle.git.origin_url}; branch:${bundle.git.branch}; commit:${bundle.git.commit}

      schedule:
        quartz_cron_expression: "0 0 11 * * ?"
        timezone_id: UTC
      permissions:
        - level: CAN_VIEW
          group_name: users
      email_notifications:
        on_failure:
          - patrick.leahey@databricks.com
<<<<<<< HEAD
      permissions:
        - level: CAN_VIEW
          group_name: users
=======
      
>>>>>>> e3e06892
<|MERGE_RESOLUTION|>--- conflicted
+++ resolved
@@ -28,10 +28,6 @@
       email_notifications:
         on_failure:
           - patrick.leahey@databricks.com
-<<<<<<< HEAD
       permissions:
         - level: CAN_VIEW
-          group_name: users
-=======
-      
->>>>>>> e3e06892
+          group_name: users